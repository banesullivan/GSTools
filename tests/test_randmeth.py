# -*- coding: utf-8 -*-
"""
This is the unittest of the RandMeth class.
"""
from __future__ import division, absolute_import, print_function

import copy
import unittest
import numpy as np
from gstools import Gaussian
from gstools.field.generator import RandMeth
import emcee as mc


MC_VER = int(mc.__version__.split(".")[0])


class TestRandMeth(unittest.TestCase):
    def setUp(self):
        self.cov_model_1d = Gaussian(
            dim=1, var=1.5, len_scale=3.5, mode_no=100
        )
        self.cov_model_2d = copy.deepcopy(self.cov_model_1d)
        self.cov_model_2d.dim = 2
        self.cov_model_3d = copy.deepcopy(self.cov_model_1d)
        self.cov_model_3d.dim = 3
        self.seed = 19031977
        self.x_grid = np.linspace(0.0, 10.0, 9)
        self.y_grid = np.linspace(-5.0, 5.0, 16)
        self.z_grid = np.linspace(-6.0, 7.0, 8)
        self.x_tuple = np.linspace(0.0, 10.0, 10)
        self.y_tuple = np.linspace(-5.0, 5.0, 10)
        self.z_tuple = np.linspace(-6.0, 8.0, 10)

        self.rm_1d = RandMeth(self.cov_model_1d, 100, self.seed)
        self.rm_2d = RandMeth(self.cov_model_2d, 100, self.seed)
        self.rm_3d = RandMeth(self.cov_model_3d, 100, self.seed)

    def test_unstruct_1d(self):
        modes = self.rm_1d(1, self.x_tuple)
        self.assertAlmostEqual(modes[0], 3.19799030)
        self.assertAlmostEqual(modes[1], 2.44848295)

    def test_unstruct_2d(self):
        modes = self.rm_2d(2, self.x_tuple, self.y_tuple)
        self.assertAlmostEqual(modes[0], 1.67318010)
        self.assertAlmostEqual(modes[1], 2.12310269)

    def test_unstruct_3d(self):
        modes = self.rm_3d(3, self.x_tuple, self.y_tuple, self.z_tuple)
        if MC_VER < 3:
            self.assertAlmostEqual(modes[0], 0.58808155)
            self.assertAlmostEqual(modes[1], 0.54844907)
        else:
            self.assertAlmostEqual(modes[0], 0.55488481)
            self.assertAlmostEqual(modes[1], 1.18506639)

    def test_struct_1d(self):
        modes = self.rm_1d(1, self.x_grid, mesh_type='structured')
        self.assertAlmostEqual(modes[0], 3.19799030)
        self.assertAlmostEqual(modes[1], 2.34788923)

    def test_struct_2d(self):
        modes = self.rm_2d(2, self.x_grid, self.y_grid, mesh_type='structured')
        self.assertAlmostEqual(modes[0, 0], 1.67318010)
        self.assertAlmostEqual(modes[1, 0], 1.54740003)
        self.assertAlmostEqual(modes[0, 1], 2.02106551)
        self.assertAlmostEqual(modes[1, 1], 1.86883255)

    def test_struct_3d(self):
        modes = self.rm_3d(3, self.x_grid, self.y_grid, self.z_grid, mesh_type='structured')
        if MC_VER < 3:
            self.assertAlmostEqual(modes[0, 0, 0], 0.58808155)
            self.assertAlmostEqual(modes[1, 0, 0], 0.91479114)
            self.assertAlmostEqual(modes[0, 0, 1], 0.83769551)
            self.assertAlmostEqual(modes[0, 1, 1], 0.95702504)
            self.assertAlmostEqual(modes[1, 0, 1], 0.49079625)
        else:
            self.assertAlmostEqual(modes[0, 0, 0], 0.55488481)
            self.assertAlmostEqual(modes[0, 1, 0], 0.41858766)
            self.assertAlmostEqual(modes[1, 1, 0], 0.95133855)
            self.assertAlmostEqual(modes[0, 1, 1], 0.65475042)
            self.assertAlmostEqual(modes[1, 1, 1], 1.40915120)

    def test_reset(self):
        modes = self.rm_2d(2, self.x_tuple, self.y_tuple)
        self.assertAlmostEqual(modes[0], 1.67318010)
        self.assertAlmostEqual(modes[1], 2.12310269)

        self.rm_2d.seed = self.rm_2d.seed
        modes = self.rm_2d(2, self.x_tuple, self.y_tuple)
        self.assertAlmostEqual(modes[0], 1.67318010)
        self.assertAlmostEqual(modes[1], 2.12310269)

        self.rm_2d.seed = 74893621
        modes = self.rm_2d(2, self.x_tuple, self.y_tuple)
        self.assertAlmostEqual(modes[0], -1.94278053)
        self.assertAlmostEqual(modes[1], -1.12401651)

        self.rm_1d.model = self.cov_model_3d
        modes = self.rm_1d(3, self.x_tuple, self.y_tuple, self.z_tuple)
        if MC_VER < 3:
            self.assertAlmostEqual(modes[0], 0.58808155)
            self.assertAlmostEqual(modes[1], 0.54844907)
        else:
            self.assertAlmostEqual(modes[0], 0.55488481)
            self.assertAlmostEqual(modes[1], 1.18506639)

        self.rm_2d.mode_no = 800
        modes = self.rm_2d(2, self.x_tuple, self.y_tuple)
        self.assertAlmostEqual(modes[0], -3.20809251)
        self.assertAlmostEqual(modes[1], -2.62032778)

<<<<<<< HEAD
    def test_chunking(self):
        rm_3d = RandMeth(
            self.cov_model_3d, 1000, self.seed, chunk_tmp_size=8000
        )
        modes = rm_3d(self.x_tuple, self.y_tuple, self.z_tuple)
        modes = rm_3d(self.x_grid, self.y_grid, self.z_grid)

=======
>>>>>>> 175a8147

if __name__ == "__main__":
    unittest.main()<|MERGE_RESOLUTION|>--- conflicted
+++ resolved
@@ -61,7 +61,7 @@
         self.assertAlmostEqual(modes[1], 2.34788923)
 
     def test_struct_2d(self):
-        modes = self.rm_2d(2, self.x_grid, self.y_grid, mesh_type='structured')
+        modes = self.rm_2d(self.x_grid, self.y_grid)
         self.assertAlmostEqual(modes[0, 0], 1.67318010)
         self.assertAlmostEqual(modes[1, 0], 1.54740003)
         self.assertAlmostEqual(modes[0, 1], 2.02106551)
@@ -111,16 +111,6 @@
         self.assertAlmostEqual(modes[0], -3.20809251)
         self.assertAlmostEqual(modes[1], -2.62032778)
 
-<<<<<<< HEAD
-    def test_chunking(self):
-        rm_3d = RandMeth(
-            self.cov_model_3d, 1000, self.seed, chunk_tmp_size=8000
-        )
-        modes = rm_3d(self.x_tuple, self.y_tuple, self.z_tuple)
-        modes = rm_3d(self.x_grid, self.y_grid, self.z_grid)
-
-=======
->>>>>>> 175a8147
 
 if __name__ == "__main__":
     unittest.main()