# -*- coding: utf-8 -*-
"""
GStools subpackage providing truncated power law covariance models.

.. currentmodule:: gstools.covmodel

The following classes and functions are provided

.. autosummary::
   TPLGaussian
   TPLExponential
   TPLStable
"""
# pylint: disable=C0103, E1101

import warnings
import numpy as np
<<<<<<< HEAD
from gstools.covmodel.base import CovModel
from gstools.tools.special import (
    tplstable_cor,
    tpl_gau_spec_dens,
    tpl_exp_spec_dens,
)
=======
from gstools.covmodel import CovModel
from gstools.tools.special import tplstable_cor
>>>>>>> fabd89e7

__all__ = ["TPLGaussian", "TPLExponential", "TPLStable"]


# Truncated power law #########################################################


class TPLGaussian(CovModel):
    r"""Truncated-Power-Law with Gaussian modes.

    Notes
    -----
    The truncated power law is given by a superposition of scale-dependent
    variograms:

    .. math::
       \gamma_{\ell_{\mathrm{low}},\ell_{\mathrm{up}}}(r) =
       \intop_{\ell_{\mathrm{low}}}^{\ell_{\mathrm{up}}}
       \gamma(r,\lambda) \frac{\rm d \lambda}{\lambda}

    with `Gaussian` modes on each scale:

    .. math::
       \gamma(r,\lambda) &=
       \sigma^2(\lambda)\cdot\left(1-
       \exp\left[- \left(\frac{r}{\lambda}\right)^{2}\right]
       \right)\\
       \sigma^2(\lambda) &= C\cdot\lambda^{2H}

    This results in:

    .. math::
       \gamma_{\ell_{\mathrm{low}},\ell_{\mathrm{up}}}(r) &=
       \sigma^2_{\ell_{\mathrm{low}},\ell_{\mathrm{up}}}\cdot\left(1-
       H \cdot
       \frac{\ell_{\mathrm{up}}^{2H} \cdot
       E_{1+H}
       \left[\left(\frac{r}{\ell_{\mathrm{up}}}\right)^{2}\right]
       - \ell_{\mathrm{low}}^{2H} \cdot
       E_{1+H}
       \left[\left(\frac{r}{\ell_{\mathrm{low}}}\right)^{2}\right]}
       {\ell_{\mathrm{up}}^{2H}-\ell_{\mathrm{low}}^{2H}}
       \right) \\
       \sigma^2_{\ell_{\mathrm{low}},\ell_{\mathrm{up}}} &=
       \frac{C\cdot\left(\ell_{\mathrm{up}}^{2H}
       -\ell_{\mathrm{low}}^{2H}\right)}{2H}

    The "length scale" of this model is equivalent by the integration range:

    .. math::
       \ell = \ell_{\mathrm{up}} -\ell_{\mathrm{low}}

    If you want to define an upper scale truncation, you should set ``len_low``
    and ``len_scale`` accordingly.

    The following Parameters occure:

        * :math:`C>0` : scaling factor from the Power-Law
          This parameter will be calculated internally by the given variance.
          You can access C directly by ``model.var_raw``
        * :math:`0<H<1` : hurst coefficient (``model.hurst``)
        * :math:`\ell_{\mathrm{low}}\geq 0` : lower length scale truncation
          of the model (``model.len_low``)
        * :math:`\ell_{\mathrm{up}}\geq 0` : upper length scale truncation
          of the model (``model.len_up``)

          This will be calculated internally by:

            * ``len_up = len_low + len_scale``

          That means, that the ``len_scale`` in this model actually represents
          the integration range for the truncated power law.
        * :math:`E_s(x)` is the exponential integral.

    Other Parameters
    ----------------
    **opt_arg
        The following parameters are covered by these keyword arguments
    hurst : :class:`float`, optional
        Hurst coefficient of the power law.
        Standard range: ``(0, 1)``.
        Default: ``0.5``
    len_low : :class:`float`, optional
        The lower length scale truncation of the model.
        Standard range: ``[0, 1000]``.
        Default: ``0.0``
    """

    @property
    def len_up(self):
        """:class:`float`: Upper length scale truncation of the model.

        * ``len_up = len_low + len_scale``
        """
        return self.len_low + self.len_scale

    def var_factor(self):
        r"""Factor for C (Power-Law factor) to result in variance.

        This is used to result in the right variance, which is depending
        on the hurst coefficient and the length-scale extents

        .. math::
           \frac{\ell_{\mathrm{up}}^{2H} - \ell_{\mathrm{low}}^{2H}}{2H}

        Returns
        -------
        :class:`float`
            factor
        """
        return (
            self.len_up ** (2 * self.hurst) - self.len_low ** (2 * self.hurst)
        ) / (2 * self.hurst)

    def default_opt_arg(self):
        """Defaults for the optional arguments.

            * ``{"hurst": 0.5, "len_low": 0.0}``

        Returns
        -------
        :class:`dict`
            Defaults for optional arguments
        """
        return {"hurst": 0.5, "len_low": 0.0}

    def default_opt_arg_bounds(self):
        """Defaults for boundaries of the optional arguments.

            * ``{"hurst": [0, 1, "oo"], "len_low": [0, 1000, "cc"]}``

        Returns
        -------
        :class:`dict`
            Boundaries for optional arguments
        """
        return {"hurst": (0.1, 1, "oo"), "len_low": (0.0, np.inf, "co")}

    def correlation(self, r):
        r"""Truncated-Power-Law with Gaussian modes - correlation function.

        If ``len_low=0`` we have a simple representation:

        .. math::
           \rho(r) =
           H \cdot
           E_{1+H}
           \left[
           \left(\frac{r}{\ell}\right)^{2}
           \right]

        The general case:

        .. math::
           \rho(r) =
           H \cdot
           \frac{\ell_{\mathrm{up}}^{2H} \cdot
           E_{1+H}
           \left[\left(\frac{r}{\ell_{\mathrm{up}}}\right)^{2}\right]
           - \ell_{\mathrm{low}}^{2H} \cdot
           E_{1+H}
           \left[\left(\frac{r}{\ell_{\mathrm{low}}}\right)^{2}\right]}
           {\ell_{\mathrm{up}}^{2H}-\ell_{\mathrm{low}}^{2H}}
        """
        # if lower limit is 0 we use the simplified version (faster)
        if np.isclose(self.len_low, 0.0):
            return tplstable_cor(r, self.len_scale, self.hurst, 2)
        return (
            self.len_up ** (2 * self.hurst)
            * tplstable_cor(r, self.len_up, self.hurst, 2)
            - self.len_low ** (2 * self.hurst)
            * tplstable_cor(r, self.len_low, self.hurst, 2)
        ) / (
            self.len_up ** (2 * self.hurst) - self.len_low ** (2 * self.hurst)
        )

    def spectral_density(self, k):  # noqa: D102
        return tpl_gau_spec_dens(
            k, self.dim, self.len_scale, self.hurst, self.len_low
        )


class TPLExponential(CovModel):
    r"""Truncated-Power-Law with Exponential modes.

    Notes
    -----
    The truncated power law is given by a superposition of scale-dependent
    variograms:

    .. math::
       \gamma_{\ell_{\mathrm{low}},\ell_{\mathrm{up}}}(r) =
       \intop_{\ell_{\mathrm{low}}}^{\ell_{\mathrm{up}}}
       \gamma(r,\lambda) \frac{\rm d \lambda}{\lambda}

    with `Exponential` modes on each scale:

    .. math::
       \gamma(r,\lambda) &=
       \sigma^2(\lambda)\cdot\left(1-
       \exp\left[- \frac{r}{\lambda}\right]
       \right)\\
       \sigma^2(\lambda) &= C\cdot\lambda^{2H}

    This results in:

    .. math::
       \gamma_{\ell_{\mathrm{low}},\ell_{\mathrm{up}}}(r) &=
       \sigma^2_{\ell_{\mathrm{low}},\ell_{\mathrm{up}}}\cdot\left(1-
       2H \cdot
       \frac{\ell_{\mathrm{up}}^{2H} \cdot
       E_{1+2H}\left[\frac{r}{\ell_{\mathrm{up}}}\right]
       - \ell_{\mathrm{low}}^{2H} \cdot
       E_{1+2H}\left[\frac{r}{\ell_{\mathrm{low}}}\right]}
       {\ell_{\mathrm{up}}^{2H}-\ell_{\mathrm{low}}^{2H}}
       \right) \\
       \sigma^2_{\ell_{\mathrm{low}},\ell_{\mathrm{up}}} &=
       \frac{C\cdot\left(\ell_{\mathrm{up}}^{2H}
       -\ell_{\mathrm{low}}^{2H}\right)}{2H}

    The "length scale" of this model is equivalent by the integration range:

    .. math::
       \ell = \ell_{\mathrm{up}} -\ell_{\mathrm{low}}

    If you want to define an upper scale truncation, you should set ``len_low``
    and ``len_scale`` accordingly.

    The following Parameters occure:

        * :math:`C>0` : scaling factor from the Power-Law
          This parameter will be calculated internally by the given variance.
          You can access C directly by ``model.var_raw``
        * :math:`0<H<\frac{1}{2}` : hurst coefficient (``model.hurst``)
        * :math:`\ell_{\mathrm{low}}\geq 0` : lower length scale truncation
          of the model (``model.len_low``)
        * :math:`\ell_{\mathrm{up}}\geq 0` : upper length scale truncation
          of the model (``model.len_up``)

          This will be calculated internally by:

            * ``len_up = len_low + len_scale``

          That means, that the ``len_scale`` in this model actually represents
          the integration range for the truncated power law.
        * :math:`E_s(x)` is the exponential integral.

    Other Parameters
    ----------------
    **opt_arg
        The following parameters are covered by these keyword arguments
    hurst : :class:`float`, optional
        Hurst coefficient of the power law.
        Standard range: ``(0, 1)``.
        Default: ``0.5``
    len_low : :class:`float`, optional
        The lower length scale truncation of the model.
        Standard range: ``[0, 1000]``.
        Default: ``0.0``
    """

    @property
    def len_up(self):
        """:class:`float`: Upper length scale truncation of the model.

        * ``len_up = len_low + len_scale``
        """
        return self.len_low + self.len_scale

    def var_factor(self):
        r"""Factor for C (Power-Law factor) to result in variance.

        This is used to result in the right variance, which is depending
        on the hurst coefficient and the length-scale extents

        .. math::
           \frac{\ell_{\mathrm{up}}^{2H} - \ell_{\mathrm{low}}^{2H}}{2H}

        Returns
        -------
        :class:`float`
            factor
        """
        return (
            self.len_up ** (2 * self.hurst) - self.len_low ** (2 * self.hurst)
        ) / (2 * self.hurst)

    def default_opt_arg(self):
        """Defaults for the optional arguments.

            * ``{"hurst": 0.25, "len_low": 0.0}``

        Returns
        -------
        :class:`dict`
            Defaults for optional arguments
        """
        return {"hurst": 0.25, "len_low": 0.0}

    def default_opt_arg_bounds(self):
        """Defaults for boundaries of the optional arguments.

            * ``{"hurst": [0, 1, "oo"], "len_low": [0, 1000, "cc"]}``

        Returns
        -------
        :class:`dict`
            Boundaries for optional arguments
        """
        return {"hurst": (0.1, 1, "oo"), "len_low": (0.0, np.inf, "co")}

    def correlation(self, r):
        r"""Truncated-Power-Law with Exponential modes - correlation function.

        If ``len_low=0`` we have a simple representation:

        .. math::
           \rho(r) =
           H \cdot
           E_{1+H}
           \left[
           \frac{r}{\ell}
           \right]

        The general case:

        .. math::
           \rho(r) =
           2H \cdot
           \frac{\ell_{\mathrm{up}}^{2H} \cdot
           E_{1+2H}\left[\frac{r}{\ell_{\mathrm{up}}}\right]
           - \ell_{\mathrm{low}}^{2H} \cdot
           E_{1+2H}\left[\frac{r}{\ell_{\mathrm{low}}}\right]}
           {\ell_{\mathrm{up}}^{2H}-\ell_{\mathrm{low}}^{2H}}
        """
        # if lower limit is 0 we use the simplified version (faster)
        if np.isclose(self.len_low, 0.0):
            return tplstable_cor(r, self.len_scale, self.hurst, 1)
        return (
            self.len_up ** (2 * self.hurst)
            * tplstable_cor(r, self.len_up, self.hurst, 1)
            - self.len_low ** (2 * self.hurst)
            * tplstable_cor(r, self.len_low, self.hurst, 1)
        ) / (
            self.len_up ** (2 * self.hurst) - self.len_low ** (2 * self.hurst)
        )

    def spectral_density(self, k):  # noqa: D102
        return tpl_exp_spec_dens(
            k, self.dim, self.len_scale, self.hurst, self.len_low
        )


class TPLStable(CovModel):
    r"""Truncated-Power-Law with Stable modes.

    Notes
    -----
    The truncated power law is given by a superposition of scale-dependent
    variograms:

    .. math::
       \gamma_{\ell_{\mathrm{low}},\ell_{\mathrm{up}}}(r) =
       \intop_{\ell_{\mathrm{low}}}^{\ell_{\mathrm{up}}}
       \gamma(r,\lambda) \frac{\rm d \lambda}{\lambda}

    with `Stable` modes on each scale:

    .. math::
       \gamma(r,\lambda) &=
       \sigma^2(\lambda)\cdot\left(1-
       \exp\left[- \left(\frac{r}{\lambda}\right)^{\alpha}\right]
       \right)\\
       \sigma^2(\lambda) &= C\cdot\lambda^{2H}

    This results in:

    .. math::
       \gamma_{\ell_{\mathrm{low}},\ell_{\mathrm{up}}}(r) &=
       \sigma^2_{\ell_{\mathrm{low}},\ell_{\mathrm{up}}}\cdot\left(1-
       \frac{2H}{\alpha} \cdot
       \frac{\ell_{\mathrm{up}}^{2H} \cdot
       E_{1+\frac{2H}{\alpha}}
       \left[\left(\frac{r}{\ell_{\mathrm{up}}}\right)^{\alpha}\right]
       - \ell_{\mathrm{low}}^{2H} \cdot
       E_{1+\frac{2H}{\alpha}}
       \left[\left(\frac{r}{\ell_{\mathrm{low}}}\right)^{\alpha}\right]}
       {\ell_{\mathrm{up}}^{2H}-\ell_{\mathrm{low}}^{2H}}
       \right) \\
       \sigma^2_{\ell_{\mathrm{low}},\ell_{\mathrm{up}}} &=
       \frac{C\cdot\left(\ell_{\mathrm{up}}^{2H}
       -\ell_{\mathrm{low}}^{2H}\right)}{2H}

    The "length scale" of this model is equivalent by the integration range:

    .. math::
       \ell = \ell_{\mathrm{up}} -\ell_{\mathrm{low}}

    If you want to define an upper scale truncation, you should set ``len_low``
    and ``len_scale`` accordingly.

    The following Parameters occure:

        * :math:`0<\alpha\leq 2` : The shape parameter of the Stable model.

            * :math:`\alpha=1` : Exponential modes
            * :math:`\alpha=2` : Gaussian modes

        * :math:`C>0` : scaling factor from the Power-Law
          This parameter will be calculated internally by the given variance.
          You can access C directly by ``model.var_raw``
        * :math:`0<H<\frac{\alpha}{2}` : hurst coefficient (``model.hurst``)
        * :math:`\ell_{\mathrm{low}}\geq 0` : lower length scale truncation
          of the model (``model.len_low``)
        * :math:`\ell_{\mathrm{up}}\geq 0` : upper length scale truncation
          of the model (``model.len_up``)

          This will be calculated internally by:

            * ``len_up = len_low + len_scale``

          That means, that the ``len_scale`` in this model actually represents
          the integration range for the truncated power law.
        * :math:`E_s(x)` is the exponential integral.

    Other Parameters
    ----------------
    **opt_arg
        The following parameters are covered by these keyword arguments
    hurst : :class:`float`, optional
        Hurst coefficient of the power law.
        Standard range: ``(0, 1)``.
        Default: ``0.5``
    alpha : :class:`float`, optional
        Shape parameter of the stable model.
        Standard range: ``(0, 2]``.
        Default: ``1.5``
    len_low : :class:`float`, optional
        The lower length scale truncation of the model.
        Standard range: ``[0, 1000]``.
        Default: ``0.0``
    """

    @property
    def len_up(self):
        """:class:`float`: Upper length scale truncation of the model.

        * ``len_up = len_low + len_scale``
        """
        return self.len_low + self.len_scale

    def var_factor(self):
        r"""Factor for C (Power-Law factor) to result in variance.

        This is used to result in the right variance, which is depending
        on the hurst coefficient and the length-scale extents

        .. math::
           \frac{\ell_{\mathrm{up}}^{2H} - \ell_{\mathrm{low}}^{2H}}{2H}

        Returns
        -------
        :class:`float`
            factor
        """
        return (
            self.len_up ** (2 * self.hurst) - self.len_low ** (2 * self.hurst)
        ) / (2 * self.hurst)

    def default_opt_arg(self):
        """Defaults for the optional arguments.

            * ``{"hurst": 0.5, "alpha": 1.5, "len_low": 0.0}``

        Returns
        -------
        :class:`dict`
            Defaults for optional arguments
        """
        return {"hurst": 0.5, "alpha": 1.5, "len_low": 0.0}

    def default_opt_arg_bounds(self):
        """Defaults for boundaries of the optional arguments.

            * ``{"hurst": [0, 1, "oo"],
              "alpha": [0, 2, "oc"],
              "len_low": [0, 1000, "cc"]}``

        Returns
        -------
        :class:`dict`
            Boundaries for optional arguments
        """
        return {
            "hurst": (0.1, 1, "oo"),
            "alpha": (0, 2, "oc"),
            "len_low": (0, np.inf, "co"),
        }

    def check_opt_arg(self):
        """Check the optional arguments.

        Warns
        -----
        alpha
            If alpha is < 0.3, the model tends to a nugget model and gets
            numerically unstable.
        """
        if self.alpha < 0.3:
            warnings.warn(
                "TPLStable: parameter 'alpha' is < 0.3, "
                + "count with unstable results"
            )

    def correlation(self, r):
        r"""Truncated-Power-Law with Stable modes - correlation function.

        If ``len_low=0`` we have a simple representation:

        .. math::
           \rho(r) =
           \frac{2H}{\alpha} \cdot
           E_{1+\frac{2H}{\alpha}}
           \left[
           \left(\frac{r}{\ell}\right)^{\alpha}
           \right]

        The general case:

        .. math::
           \rho(r) =
           \frac{2H}{\alpha} \cdot
           \frac{\ell_{\mathrm{up}}^{2H} \cdot
           E_{1+\frac{2H}{\alpha}}
           \left[\left(\frac{r}{\ell_{\mathrm{up}}}\right)^{\alpha}\right]
           - \ell_{\mathrm{low}}^{2H} \cdot
           E_{1+\frac{2H}{\alpha}}
           \left[\left(\frac{r}{\ell_{\mathrm{low}}}\right)^{\alpha}\right]}
           {\ell_{\mathrm{up}}^{2H}-\ell_{\mathrm{low}}^{2H}}
        """
        # if lower limit is 0 we use the simplified version (faster)
        if np.isclose(self.len_low, 0.0):
            return tplstable_cor(r, self.len_scale, self.hurst, self.alpha)
        return (
            self.len_up ** (2 * self.hurst)
            * tplstable_cor(r, self.len_up, self.hurst, self.alpha)
            - self.len_low ** (2 * self.hurst)
            * tplstable_cor(r, self.len_low, self.hurst, self.alpha)
        ) / (
            self.len_up ** (2 * self.hurst) - self.len_low ** (2 * self.hurst)
        )<|MERGE_RESOLUTION|>--- conflicted
+++ resolved
@@ -15,17 +15,13 @@
 
 import warnings
 import numpy as np
-<<<<<<< HEAD
 from gstools.covmodel.base import CovModel
 from gstools.tools.special import (
     tplstable_cor,
     tpl_gau_spec_dens,
     tpl_exp_spec_dens,
 )
-=======
-from gstools.covmodel import CovModel
-from gstools.tools.special import tplstable_cor
->>>>>>> fabd89e7
+
 
 __all__ = ["TPLGaussian", "TPLExponential", "TPLStable"]
 
